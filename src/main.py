# PyTorch StudioGAN: https://github.com/POSTECH-CVLab/PyTorch-StudioGAN
# The MIT License (MIT)
# See license file or visit https://github.com/POSTECH-CVLab/PyTorch-StudioGAN for details

# src/main.py

from argparse import ArgumentParser
from warnings import simplefilter
import json
import os
import random
import sys
import tempfile

from torch.multiprocessing import Process
import torch
import torch.multiprocessing as mp

<<<<<<< HEAD


RUN_NAME_FORMAT = (
    "{framework}-"
    "{phase}-"
    "{timestamp}"
)


def main():
    parser = ArgumentParser(add_help=False)
    parser.add_argument('-c', '--config_path', type=str, default='./src/configs/CIFAR10/ContraGAN.json')
    parser.add_argument('--checkpoint_folder', type=str, default=None)
    parser.add_argument('-current', '--load_current', action='store_true', help='whether you load the current or best checkpoint')
    parser.add_argument('--log_output_path', type=str, default=None)

    parser.add_argument('-DDP', '--distributed_data_parallel', action='store_true')
    parser.add_argument('-n', '--nodes', default=1, type=int, metavar='N')
    parser.add_argument('-nr', '--nr', default=0, type=int, help='ranking within the nodes')

    parser.add_argument('--seed', type=int, default=-1, help='seed for generating random numbers')
    parser.add_argument('--num_workers', type=int, default=8, help='')
    parser.add_argument('-sync_bn', '--synchronized_bn', action='store_true', help='whether turn on synchronized batchnorm')
    parser.add_argument('-mpc', '--mixed_precision', action='store_true', help='whether turn on mixed precision training')
    parser.add_argument('-rm_API', '--disable_debugging_API', action='store_true', help='whether disable pytorch autograd debugging mode')

    parser.add_argument('--reduce_train_dataset', type=float, default=1.0, help='control the number of train dataset')
    parser.add_argument('--truncated_factor', type=float, default=-1.0, help='factor for truncation trick')
    parser.add_argument('-stat_otf', '--bn_stat_OnTheFly', action='store_true', help='when evaluating, use the statistics of a batch')
    parser.add_argument('-std_stat', '--standing_statistics', action='store_true')
    parser.add_argument('--standing_step', type=int, default=-1, help='# of steps for accumulation batchnorm')
    parser.add_argument('--freeze_layers', type=int, default=-1, help='# of layers for freezing discriminator')

    parser.add_argument('-l', '--load_all_data_in_memory', action='store_true')
    parser.add_argument('-t', '--train', action='store_true')
    parser.add_argument('-e', '--eval', action='store_true')
    parser.add_argument('-s', '--save_images', action='store_true')
    parser.add_argument('-iv', '--image_visualization', action='store_true', help='select whether conduct image visualization')
    parser.add_argument('-knn', '--k_nearest_neighbor', action='store_true', help='select whether conduct k-nearest neighbor analysis')
    parser.add_argument('-itp', '--interpolation', action='store_true', help='whether conduct interpolation analysis')
    parser.add_argument('-fa', '--frequency_analysis', action='store_true', help='whether conduct frequency analysis')
    parser.add_argument('-tsne', '--tsne_analysis', action='store_true', help='whether conduct tsne analysis')
    parser.add_argument('--nrow', type=int, default=10, help='number of rows to plot image canvas')
    parser.add_argument('--ncol', type=int, default=8, help='number of cols to plot image canvas')

    parser.add_argument('--print_every', type=int, default=100, help='control log interval')
    parser.add_argument('--save_every', type=int, default=2000, help='control evaluation and save interval')
    parser.add_argument('--eval_type', type=str, default='test', help='[train/valid/test]')
=======
import config
import loader
import utils.hdf5 as hdf5
import utils.log as log
import utils.misc as misc

RUN_NAME_FORMAT = ("{framework}-" "{phase}-" "{timestamp}")


def load_configs_initialize_training():
    parser = ArgumentParser(add_help=True)
    parser.add_argument("--entity", type=str, default=None, help="entity for wandb logging")
    parser.add_argument("--project", type=str, default=None, help="project name for wandb logging")

    parser.add_argument("-cfg", "--cfg_file", type=str, default="./src/configs/CIFAR10/ContraGAN.yaml")
    parser.add_argument("-data", "--data_dir", type=str, default=None)
    parser.add_argument("-save", "--save_dir", type=str, default="./")
    parser.add_argument("-ckpt", "--ckpt_dir", type=str, default=None)
    parser.add_argument("-best", "--load_best", action="store_true", help="load the best performed checkpoint")

    parser.add_argument("--seed", type=int, default=-1, help="seed for generating random numbers")
    parser.add_argument("-DDP", "--distributed_data_parallel", action="store_true")
    parser.add_argument("--backend", type=str, default="nccl", help="cuda backend for DDP training \in ['nccl', 'gloo']")
    parser.add_argument("-tn", "--total_nodes", default=1, type=int, help="total number of nodes for training")
    parser.add_argument("-cn", "--current_node", default=0, type=int, help="rank of the current node")
    parser.add_argument("--num_workers", type=int, default=8)
    parser.add_argument("-sync_bn", "--synchronized_bn", action="store_true", help="turn on synchronized batchnorm")
    parser.add_argument("-mpc", "--mixed_precision", action="store_true", help="turn on mixed precision training")

    parser.add_argument("--truncation_factor", type=float, default=-1.0, help="truncation factor for applying truncation trick \
                        (-1.0 means not applying truncation trick)")
    parser.add_argument("--truncation_cutoff", type=float, default=None, help="truncation cutoff for stylegan \
                        (apply truncation for only w[:truncation_cutoff]")
    parser.add_argument("-batch_stat", "--batch_statistics", action="store_true", help="use the statistics of a batch when evaluating GAN \
                        (if false, use the moving average updated statistics)")
    parser.add_argument("-std_stat", "--standing_statistics", action="store_true", help="apply standing statistics for evaluation")
    parser.add_argument("-std_max", "--standing_max_batch", type=int, default=-1, help="maximum batch_size for calculating standing statistics \
                        (-1.0 menas not applying standing statistics trick for evaluation)")
    parser.add_argument("-std_step", "--standing_step", type=int, default=-1, help="# of steps for standing statistics \
                        (-1.0 menas not applying standing statistics trick for evaluation)")
    parser.add_argument("--freezeD", type=int, default=-1, help="# of freezed blocks in the discriminator for transfer learning")

    # parser arguments to apply langevin sampling for GAN evaluation
    # In the arguments regarding 'decay', -1 means not applying the decay trick by default
    parser.add_argument("-lgv", "--langevin_sampling", action="store_true",
                        help="apply langevin sampling to generate images from a Energy-Based Model")
    parser.add_argument("-lgv_rate", "--langevin_rate", type=float, default=-1,
                        help="an initial update rate for langevin sampling (\epsilon)")
    parser.add_argument("-lgv_std", "--langevin_noise_std", type=float, default=-1,
                        help="standard deviation of a gaussian noise used in langevin sampling (std of n_i)")
    parser.add_argument("-lgv_decay", "--langevin_decay", type=float, default=-1,
                        help="decay strength for langevin_rate and langevin_noise_std")
    parser.add_argument("-lgv_decay_steps", "--langevin_decay_steps", type=int, default=-1,
                        help="langevin_rate and langevin_noise_std decrease every 'langevin_decay_steps'")
    parser.add_argument("-lgv_steps", "--langevin_steps", type=int, default=-1, help="total steps of langevin sampling")

    parser.add_argument("-t", "--train", action="store_true")
    parser.add_argument("-hdf5", "--load_train_hdf5", action="store_true", help="load train images from a hdf5 file for fast I/O")
    parser.add_argument("-l", "--load_data_in_memory", action="store_true", help="put the whole train dataset on the main memory for fast I/O")
    parser.add_argument("-e", "--eval", action="store_true")
    parser.add_argument("-s", "--save_fake_images", action="store_true")
    parser.add_argument("-v", "--vis_fake_images", action="store_true", help=" visualize image canvas")
    parser.add_argument("-knn", "--k_nearest_neighbor", action="store_true", help="conduct k-nearest neighbor analysis")
    parser.add_argument("-itp", "--interpolation", action="store_true", help="conduct interpolation analysis")
    parser.add_argument("-fa", "--frequency_analysis", action="store_true", help="conduct frequency analysis")
    parser.add_argument("-tsne", "--tsne_analysis", action="store_true", help="conduct tsne analysis")
    parser.add_argument("-ifid", "--intra_class_fid", action="store_true", help="calculate intra-class fid")
    parser.add_argument('--GAN_train', action='store_true', help="whether to calculate CAS (Recall)")
    parser.add_argument('--GAN_test', action='store_true', help="whether to calculate CAS (Precision)")
    parser.add_argument('-resume_ct', '--resume_classifier_train', action='store_true', help="whether to resume classifier traning for CAS")
    parser.add_argument("-sefa", "--semantic_factorization", action="store_true", help="perform semantic (closed-form) factorization")
    parser.add_argument("-sefa_axis", "--num_semantic_axis", type=int, default=-1, help="number of semantic axis for sefa")
    parser.add_argument("-sefa_max", "--maximum_variations", type=float, default=-1,
                        help="iterpolate between z and z + maximum_variations*eigen-vector")

    parser.add_argument("--print_every", type=int, default=100, help="logging interval")
    parser.add_argument("-every", "--save_every", type=int, default=2000, help="save interval")
    parser.add_argument('--eval_backbone', type=str, default='Inception_V3', help="[SwAV, Inception_V3]")
    parser.add_argument("-ref", "--ref_dataset", type=str, default="train", help="reference dataset for evaluation[train/valid/test]")
>>>>>>> 84a20967
    args = parser.parse_args()
    run_cfgs = vars(args)

    if not args.train and \
            not args.eval and \
            not args.save_fake_images and \
            not args.vis_fake_images and \
            not args.k_nearest_neighbor and \
            not args.interpolation and \
            not args.frequency_analysis and \
            not args.tsne_analysis and \
            not args.intra_class_fid and \
            not args.GAN_train and \
            not args.GAN_test and \
            not args.semantic_factorization:
        parser.print_help(sys.stderr)
        sys.exit(1)

    gpus_per_node, rank = torch.cuda.device_count(), torch.cuda.current_device()

    cfgs = config.Configurations(args.cfg_file)
    cfgs.update_cfgs(run_cfgs, super="RUN")
    cfgs.OPTIMIZATION.world_size = gpus_per_node * cfgs.RUN.total_nodes
    cfgs.check_compatability()

    run_name = log.make_run_name(RUN_NAME_FORMAT, framework=cfgs.RUN.cfg_file.split("/")[-1][:-5], phase="train")

    crop_long_edge = False if cfgs.DATA in cfgs.MISC.no_proc_data else True
    resize_size = None if cfgs.DATA in cfgs.MISC.no_proc_data else cfgs.DATA.img_size
    if cfgs.RUN.load_train_hdf5:
        hdf5_path, crop_long_edge, resize_size = hdf5.make_hdf5(name=cfgs.DATA.name,
                                                                img_size=cfgs.DATA.img_size,
                                                                crop_long_edge=crop_long_edge,
                                                                resize_size=resize_size,
                                                                data_dir=cfgs.RUN.data_dir,
                                                                DATA=cfgs.DATA,
                                                                RUN=cfgs.RUN)
    else:
        hdf5_path = None
    cfgs.PRE.crop_long_edge, cfgs.PRE.resize_size = crop_long_edge, resize_size

    misc.prepare_folder(names=cfgs.MISC.base_folders, save_dir=cfgs.RUN.save_dir)
    misc.download_data_if_possible(data_name=cfgs.DATA.name, data_dir=cfgs.RUN.data_dir)

    if cfgs.RUN.seed == -1:
        cfgs.RUN.seed = random.randint(1, 4096)

    if cfgs.OPTIMIZATION.world_size == 1:
        print("You have chosen a specific GPU. This will completely disable data parallelism.")
    return cfgs, gpus_per_node, run_name, hdf5_path, rank


if __name__ == "__main__":
    cfgs, gpus_per_node, run_name, hdf5_path, rank = load_configs_initialize_training()

    if cfgs.RUN.distributed_data_parallel and cfgs.OPTIMIZATION.world_size > 1:
        mp.set_start_method("spawn", force=True)
        print("Train the models through DistributedDataParallel (DDP) mode.")
        try:
            torch.multiprocessing.spawn(fn=loader.load_worker,
                                        args=(cfgs,
                                              gpus_per_node,
                                              run_name,
                                              hdf5_path),
                                        nprocs=gpus_per_node)
        except KeyboardInterrupt:
            misc.cleanup()
    else:
        loader.load_worker(local_rank=rank,
                           cfgs=cfgs,
                           gpus_per_node=gpus_per_node,
                           run_name=run_name,
                           hdf5_path=hdf5_path)<|MERGE_RESOLUTION|>--- conflicted
+++ resolved
@@ -16,56 +16,6 @@
 import torch
 import torch.multiprocessing as mp
 
-<<<<<<< HEAD
-
-
-RUN_NAME_FORMAT = (
-    "{framework}-"
-    "{phase}-"
-    "{timestamp}"
-)
-
-
-def main():
-    parser = ArgumentParser(add_help=False)
-    parser.add_argument('-c', '--config_path', type=str, default='./src/configs/CIFAR10/ContraGAN.json')
-    parser.add_argument('--checkpoint_folder', type=str, default=None)
-    parser.add_argument('-current', '--load_current', action='store_true', help='whether you load the current or best checkpoint')
-    parser.add_argument('--log_output_path', type=str, default=None)
-
-    parser.add_argument('-DDP', '--distributed_data_parallel', action='store_true')
-    parser.add_argument('-n', '--nodes', default=1, type=int, metavar='N')
-    parser.add_argument('-nr', '--nr', default=0, type=int, help='ranking within the nodes')
-
-    parser.add_argument('--seed', type=int, default=-1, help='seed for generating random numbers')
-    parser.add_argument('--num_workers', type=int, default=8, help='')
-    parser.add_argument('-sync_bn', '--synchronized_bn', action='store_true', help='whether turn on synchronized batchnorm')
-    parser.add_argument('-mpc', '--mixed_precision', action='store_true', help='whether turn on mixed precision training')
-    parser.add_argument('-rm_API', '--disable_debugging_API', action='store_true', help='whether disable pytorch autograd debugging mode')
-
-    parser.add_argument('--reduce_train_dataset', type=float, default=1.0, help='control the number of train dataset')
-    parser.add_argument('--truncated_factor', type=float, default=-1.0, help='factor for truncation trick')
-    parser.add_argument('-stat_otf', '--bn_stat_OnTheFly', action='store_true', help='when evaluating, use the statistics of a batch')
-    parser.add_argument('-std_stat', '--standing_statistics', action='store_true')
-    parser.add_argument('--standing_step', type=int, default=-1, help='# of steps for accumulation batchnorm')
-    parser.add_argument('--freeze_layers', type=int, default=-1, help='# of layers for freezing discriminator')
-
-    parser.add_argument('-l', '--load_all_data_in_memory', action='store_true')
-    parser.add_argument('-t', '--train', action='store_true')
-    parser.add_argument('-e', '--eval', action='store_true')
-    parser.add_argument('-s', '--save_images', action='store_true')
-    parser.add_argument('-iv', '--image_visualization', action='store_true', help='select whether conduct image visualization')
-    parser.add_argument('-knn', '--k_nearest_neighbor', action='store_true', help='select whether conduct k-nearest neighbor analysis')
-    parser.add_argument('-itp', '--interpolation', action='store_true', help='whether conduct interpolation analysis')
-    parser.add_argument('-fa', '--frequency_analysis', action='store_true', help='whether conduct frequency analysis')
-    parser.add_argument('-tsne', '--tsne_analysis', action='store_true', help='whether conduct tsne analysis')
-    parser.add_argument('--nrow', type=int, default=10, help='number of rows to plot image canvas')
-    parser.add_argument('--ncol', type=int, default=8, help='number of cols to plot image canvas')
-
-    parser.add_argument('--print_every', type=int, default=100, help='control log interval')
-    parser.add_argument('--save_every', type=int, default=2000, help='control evaluation and save interval')
-    parser.add_argument('--eval_type', type=str, default='test', help='[train/valid/test]')
-=======
 import config
 import loader
 import utils.hdf5 as hdf5
@@ -145,7 +95,6 @@
     parser.add_argument("-every", "--save_every", type=int, default=2000, help="save interval")
     parser.add_argument('--eval_backbone', type=str, default='Inception_V3', help="[SwAV, Inception_V3]")
     parser.add_argument("-ref", "--ref_dataset", type=str, default="train", help="reference dataset for evaluation[train/valid/test]")
->>>>>>> 84a20967
     args = parser.parse_args()
     run_cfgs = vars(args)
 
