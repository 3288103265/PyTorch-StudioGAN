# PyTorch StudioGAN: https://github.com/POSTECH-CVLab/PyTorch-StudioGAN
# The MIT License (MIT)
# See license file or visit https://github.com/POSTECH-CVLab/PyTorch-StudioGAN for details

# main.py


import json
import os
import sys
from argparse import ArgumentParser

from utils.misc import *
from utils.make_hdf5 import make_hdf5
from loader import prepare_train_eval



def main():
    parser = ArgumentParser(add_help=False)
    parser.add_argument('-c', '--config_path', type=str, default='./configs/CIFAR10/ContraGAN.json')
    parser.add_argument('--checkpoint_folder', type=str, default=None)
    parser.add_argument('-current', '--load_current', action='store_true', help='whether you load the current or best checkpoint')
    parser.add_argument('--log_output_path', type=str, default=None)

<<<<<<< HEAD
    parser.add_argument('--seed', type=int, default=-1, help='seed for generating random numbers')
=======
    parser.add_argument('--seed', type=int, default=0, help='seed for generating random numbers')
>>>>>>> ea9884f5
    parser.add_argument('--num_workers', type=int, default=8, help='')
    parser.add_argument('-sync_bn', '--synchronized_bn', action='store_true', help='whether turn on synchronized batchnorm')
    parser.add_argument('-mpc', '--mixed_precision', action='store_true', help='whether turn on mixed precision training')
    parser.add_argument('-rm_API', '--disable_debugging_API', action='store_true', help='whether disable pytorch autograd debugging mode')

    parser.add_argument('--reduce_train_dataset', type=float, default=1.0, help='control the number of train dataset')
    parser.add_argument('-std_stat', '--standing_statistics', action='store_true')
    parser.add_argument('--standing_step', type=int, default=-1, help='# of steps for accumulation batchnorm')
    parser.add_argument('--freeze_layers', type=int, default=-1, help='# of layers for freezing discriminator')

    parser.add_argument('-l', '--load_all_data_in_memory', action='store_true')
    parser.add_argument('-t', '--train', action='store_true')
    parser.add_argument('-e', '--eval', action='store_true')
    parser.add_argument('-s', '--save_images', action='store_true')
    parser.add_argument('-iv', '--image_visualization', action='store_true', help='select whether conduct image visualization')
    parser.add_argument('-knn', '--k_nearest_neighbor', action='store_true', help='select whether conduct k-nearest neighbor analysis')
    parser.add_argument('-itp', '--interpolation', action='store_true', help='whether conduct interpolation analysis')
    parser.add_argument('-fa', '--frequency_analysis', action='store_true', help='whether conduct frequency analysis')
    parser.add_argument('--nrow', type=int, default=10, help='number of rows to plot image canvas')
    parser.add_argument('--ncol', type=int, default=8, help='number of cols to plot image canvas')

    parser.add_argument('--print_every', type=int, default=100, help='control log interval')
    parser.add_argument('--save_every', type=int, default=2000, help='control evaluation and save interval')
    parser.add_argument('--eval_type', type=str, default='test', help='[train/valid/test]')
    args = parser.parse_args()

    if not args.train and \
            not args.eval and \
            not args.save_images and \
            not args.image_visualization and \
            not args.k_nearest_neighbor and \
            not args.interpolation and \
            not args.frequency_analysis:
        parser.print_help(sys.stderr)
        sys.exit(1)

    if args.config_path is not None:
        with open(args.config_path) as f:
            model_config = json.load(f)
        train_config = vars(args)
    else:
        raise NotImplementedError

    cfgs = dict2clsattr(train_config, model_config)
    if cfgs.dataset_name == 'cifar10':
        assert cfgs.eval_type in ['train', 'test'], "cifar10 does not contain dataset for validation"
    elif cfgs.dataset_name in ['imagenet', 'tiny_imagenet', 'custom']:
        assert cfgs.eval_type == 'train' or cfgs.eval_type == 'valid', "not support the evalutation using test dataset"
    hdf5_path_train = make_hdf5(cfgs, mode="train") if cfgs.load_all_data_in_memory else None

    prepare_train_eval(cfgs, hdf5_path_train=hdf5_path_train)

if __name__ == '__main__':
    main()<|MERGE_RESOLUTION|>--- conflicted
+++ resolved
@@ -2,7 +2,7 @@
 # The MIT License (MIT)
 # See license file or visit https://github.com/POSTECH-CVLab/PyTorch-StudioGAN for details
 
-# main.py
+# src/main.py
 
 
 import json
@@ -23,11 +23,7 @@
     parser.add_argument('-current', '--load_current', action='store_true', help='whether you load the current or best checkpoint')
     parser.add_argument('--log_output_path', type=str, default=None)
 
-<<<<<<< HEAD
     parser.add_argument('--seed', type=int, default=-1, help='seed for generating random numbers')
-=======
-    parser.add_argument('--seed', type=int, default=0, help='seed for generating random numbers')
->>>>>>> ea9884f5
     parser.add_argument('--num_workers', type=int, default=8, help='')
     parser.add_argument('-sync_bn', '--synchronized_bn', action='store_true', help='whether turn on synchronized batchnorm')
     parser.add_argument('-mpc', '--mixed_precision', action='store_true', help='whether turn on mixed precision training')
